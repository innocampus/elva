<<<<<<< HEAD
import os
import uuid
import logging
=======
import logging
import uuid
>>>>>>> 5624c0b6
from pathlib import Path

import anyio
import click
from pycrdt import Doc, Text
from textual.app import App
from textual.binding import Binding
<<<<<<< HEAD
from textual.widget import Widget
from textual.widgets import Label, TextArea
from websockets import connect

import elva.logging_config
from elva.parser import TextEventParser
from elva.provider import ElvaProvider
from elva.store import SQLiteStore
from elva.renderer import TextRenderer

=======
from textual.widgets import Label, TextArea

import elva.logging_config
from elva.parser import TextEventParser
from elva.provider import ElvaProvider
from elva.store import SQLiteStore
from elva.renderer import TextRenderer

>>>>>>> 5624c0b6

log = logging.getLogger(__name__)


LANGUAGES = {
    "py": "python",
    "md": "markdown",
    "sh": "bash",
    "js": "javascript",
    "rs": "rust",
    "yml": "yaml",
}


class YTextAreaParser(TextEventParser):
    def __init__(self, ytext, ytext_area):
        super().__init__()
        self.ytext = ytext
        self.ytext_area = ytext_area

    async def run(self):
        self.ytext.observe(self.callback)
        await super().run()

    def callback(self, event):
        #self._task_group.start_soon(self.parse, event)
        self.parse_nowait(event)

    def location(self, index):
        return self.ytext_area.document.get_location_from_index(index)

    async def on_insert(self, range_offset, insert_value):
        start = self.location(range_offset)
        self.ytext_area.insert(insert_value, start)

    async def on_delete(self, range_offset, range_length):
        start = self.location(range_offset)
        end = self.location(range_offset + range_length)
        self.ytext_area.delete(start, end, maintain_selection_offset=True)



class YTextArea(TextArea):
    def __init__(self, ytext, **kwargs):
        super().__init__(**kwargs)
        self.ytext = ytext

    @property
    def slice(self):
        return self.get_slice_from_selection(self.selection)

    def get_slice_from_selection(self, selection):
        start, end = selection
        return sorted([self.document.get_index_from_location(loc) for loc in (start, end)])

    def on_mount(self):
        self.load_text(str(self.ytext))

    async def on_key(self, event) -> None:
        """Handle key presses which correspond to document inserts."""
<<<<<<< HEAD
        self.log(f"got event {event}")
=======
        log.debug(f"got event {event}")
>>>>>>> 5624c0b6
        key = event.key
        insert_values = {
            #"tab": " " * self._find_columns_to_next_tab_stop(),
            "tab": "\t",
            "enter": "\n",
        }
        self._restart_blink()
        if event.is_printable or key in insert_values:
            event.stop()
            event.prevent_default()
            insert = insert_values.get(key, event.character)

            istart, iend = self.slice
            self.ytext[istart:iend] = insert

    async def on_paste(self, event):
        # do not also call `on_paste` on the parent class,
        # which would trigger another paste
        # directly into the TextArea document (and thus again into the YText)
        event.prevent_default()

        istart, iend = self.slice
        self.ytext[istart:iend] = event.text

    async def action_delete_left(self):
        selection = self.selection
        start, end = selection

        if selection.is_empty:
            start = self.get_cursor_left_location()

        istart, iend = self.get_slice_from_selection((start, end))
        del self.ytext[istart:iend]

    async def action_delete_right(self):
        selection = self.selection
        start, end = selection

        if selection.is_empty:
            end = self.get_cursor_right_location()

        istart, iend = self.get_slice_from_selection((start, end))
        del self.ytext[istart:iend]

    # delete_word_left
    # delete_word_right
    # delete_line
    # delete_to_start_of_line
    # delete_to_end_of_line

<<<<<<< HEAD

class UI(App):
    CSS_PATH = "editor.tcss"

    BINDINGS = [
        Binding("ctrl+s", "save")
    ]

    def __init__(self, filename, uri):
=======

class UI(App):
    CSS_PATH = "editor.tcss"

    BINDINGS = [
        Binding("ctrl+s", "save")
    ]

    def __init__(self, filename, uri, Provider: ElvaProvider = ElvaProvider):
>>>>>>> 5624c0b6
        super().__init__()
        self.filename = filename

        # document structure
        self.ydoc = Doc()
        self.ytext = Text()
        self.ydoc["ytext"] = self.ytext

        # widgets
        self.ytext_area = YTextArea(self.ytext, tab_behavior='indent', show_line_numbers=True, id="editor")

        # components
        self.store = SQLiteStore(self.ydoc, filename)
        self.parser = YTextAreaParser(self.ytext, self.ytext_area)
        self.renderer = TextRenderer(self.ytext, filename)
<<<<<<< HEAD
        self.provider = ElvaProvider({filename: self.ydoc}, uri)
=======
        self.provider = Provider({filename: self.ydoc}, uri)
>>>>>>> 5624c0b6
        self.components = [
            self.renderer,
            self.store,
            self.parser,
            self.provider,
        ]

        # other stuff
        self.set_language()

    async def run_components(self):
        async with anyio.create_task_group() as self.tg:
            for component in self.components:
                await self.tg.start(component.start)

    async def on_mount(self):
        # check existence of files before anything is changed on disk
        path = Path(self.filename)
        db_path = Path(self.filename + ".y")
        if path.exists() and not db_path.exists():
            add_content = True
            async with await anyio.open_file(path, "r") as file:
                text = await file.read()
        else:
            add_content = False

        # run components
        self.run_worker(self.run_components())

        # wait for the components to have started
        async with anyio.create_task_group() as tg:
            for component in self.components:
                tg.start_soon(component.started.wait)

        # add content of pre-existing text files
        if add_content:
<<<<<<< HEAD
            self.log("waiting for store to be initialized")
            await self.store.wait_running()
            self.log("reading in already present text file")
=======
            log.debug("waiting for store to be initialized")
            await self.store.wait_running()
            log.debug("reading in already present text file")
>>>>>>> 5624c0b6
            self.ytext += text

    async def on_unmount(self):
        async with anyio.create_task_group() as tg:
            for component in self.components:
                tg.start_soon(component.stopped.wait)

    def compose(self):
        yield self.ytext_area
        yield Label(f"file: {self.filename}")

    def action_save(self):
        self.run_worker(self.renderer.write())

    def set_language(self):
        extension = self.filename.split(".")[-1]
        if extension == self.filename:
            log.info("continuing without syntax highlighting")
        else:
            try:
                self.ytext_area.language = LANGUAGES[extension]
<<<<<<< HEAD
            except:
                log.info(f"no syntax highlighting available for extension '{extension}'")


@click.command()
@click.argument("name", required=False)
@click.option("--uri", "-u", "uri", default="ws://localhost:8000/", show_default=True)
def main(name, uri):

    # check arguments and sanitize
    if not name:
        name = str(uuid.uuid4())

    # run app
    ui = UI(name, uri)
    ui.run()

=======
            except Exception:
                log.info(f"no syntax highlighting available for extension '{extension}'")


@click.group(invoke_without_command=True)
@click.argument("file", required=False)
@click.pass_context
def cli(ctx: click.Context, file: str):
    """collaborative editor"""

    uri = ctx.obj['uri']
    provider = ctx.obj['provider']

    if file is None:
        file = str(uuid.uuid4())

    # run app
    ui = UI(file, uri, provider)
    ui.run()
>>>>>>> 5624c0b6

if __name__ == "__main__":
    cli()<|MERGE_RESOLUTION|>--- conflicted
+++ resolved
@@ -1,11 +1,5 @@
-<<<<<<< HEAD
-import os
-import uuid
-import logging
-=======
 import logging
 import uuid
->>>>>>> 5624c0b6
 from pathlib import Path
 
 import anyio
@@ -13,10 +7,7 @@
 from pycrdt import Doc, Text
 from textual.app import App
 from textual.binding import Binding
-<<<<<<< HEAD
-from textual.widget import Widget
 from textual.widgets import Label, TextArea
-from websockets import connect
 
 import elva.logging_config
 from elva.parser import TextEventParser
@@ -24,16 +15,6 @@
 from elva.store import SQLiteStore
 from elva.renderer import TextRenderer
 
-=======
-from textual.widgets import Label, TextArea
-
-import elva.logging_config
-from elva.parser import TextEventParser
-from elva.provider import ElvaProvider
-from elva.store import SQLiteStore
-from elva.renderer import TextRenderer
-
->>>>>>> 5624c0b6
 
 log = logging.getLogger(__name__)
 
@@ -94,11 +75,7 @@
 
     async def on_key(self, event) -> None:
         """Handle key presses which correspond to document inserts."""
-<<<<<<< HEAD
-        self.log(f"got event {event}")
-=======
         log.debug(f"got event {event}")
->>>>>>> 5624c0b6
         key = event.key
         insert_values = {
             #"tab": " " * self._find_columns_to_next_tab_stop(),
@@ -149,7 +126,6 @@
     # delete_to_start_of_line
     # delete_to_end_of_line
 
-<<<<<<< HEAD
 
 class UI(App):
     CSS_PATH = "editor.tcss"
@@ -158,18 +134,7 @@
         Binding("ctrl+s", "save")
     ]
 
-    def __init__(self, filename, uri):
-=======
-
-class UI(App):
-    CSS_PATH = "editor.tcss"
-
-    BINDINGS = [
-        Binding("ctrl+s", "save")
-    ]
-
     def __init__(self, filename, uri, Provider: ElvaProvider = ElvaProvider):
->>>>>>> 5624c0b6
         super().__init__()
         self.filename = filename
 
@@ -185,11 +150,7 @@
         self.store = SQLiteStore(self.ydoc, filename)
         self.parser = YTextAreaParser(self.ytext, self.ytext_area)
         self.renderer = TextRenderer(self.ytext, filename)
-<<<<<<< HEAD
-        self.provider = ElvaProvider({filename: self.ydoc}, uri)
-=======
         self.provider = Provider({filename: self.ydoc}, uri)
->>>>>>> 5624c0b6
         self.components = [
             self.renderer,
             self.store,
@@ -226,15 +187,9 @@
 
         # add content of pre-existing text files
         if add_content:
-<<<<<<< HEAD
-            self.log("waiting for store to be initialized")
-            await self.store.wait_running()
-            self.log("reading in already present text file")
-=======
             log.debug("waiting for store to be initialized")
             await self.store.wait_running()
             log.debug("reading in already present text file")
->>>>>>> 5624c0b6
             self.ytext += text
 
     async def on_unmount(self):
@@ -256,25 +211,6 @@
         else:
             try:
                 self.ytext_area.language = LANGUAGES[extension]
-<<<<<<< HEAD
-            except:
-                log.info(f"no syntax highlighting available for extension '{extension}'")
-
-
-@click.command()
-@click.argument("name", required=False)
-@click.option("--uri", "-u", "uri", default="ws://localhost:8000/", show_default=True)
-def main(name, uri):
-
-    # check arguments and sanitize
-    if not name:
-        name = str(uuid.uuid4())
-
-    # run app
-    ui = UI(name, uri)
-    ui.run()
-
-=======
             except Exception:
                 log.info(f"no syntax highlighting available for extension '{extension}'")
 
@@ -294,7 +230,6 @@
     # run app
     ui = UI(file, uri, provider)
     ui.run()
->>>>>>> 5624c0b6
 
 if __name__ == "__main__":
     cli()