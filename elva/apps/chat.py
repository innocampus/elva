--- conflicted
+++ resolved
@@ -1,29 +1,9 @@
 import uuid
-<<<<<<< HEAD
-from functools import partial
-from dataclasses import dataclass
-=======
->>>>>>> 5624c0b6
 import logging
 
 import click
 import emoji
 import anyio
-<<<<<<< HEAD
-from pycrdt import Doc, Array, Text, Map, TextEvent, ArrayEvent, MapEvent
-from textual.app import App
-from textual.widget import Widget
-from textual.widgets import Input, Static, ListView, ListItem, Label, Markdown, TabbedContent, TextArea
-from textual.containers import VerticalScroll
-from textual.reactive import reactive
-import websockets
-from rich.markdown import Markdown as RichMarkdown
-
-import elva.logging_config
-from elva.provider import ElvaProvider
-from elva.apps.editor import YTextArea, YTextAreaParser
-from elva.parser import TextEventParser, ArrayEventParser, MapEventParser
-=======
 from pycrdt import Doc, Array, Text, Map
 from textual.app import App
 from textual.widget import Widget
@@ -36,16 +16,10 @@
 from elva.apps.editor import YTextArea, YTextAreaParser
 from elva.parser import ArrayEventParser, MapEventParser
 
->>>>>>> 5624c0b6
 
 log = logging.getLogger(__name__)
 log.setLevel(logging.DEBUG)
 
-<<<<<<< HEAD
-log = logging.getLogger(__name__)
-log.setLevel(logging.DEBUG)
-=======
->>>>>>> 5624c0b6
 
 class MessageView(Widget):
     def __init__(self, author, text, **kwargs):
@@ -55,10 +29,6 @@
 
         content = emoji.emojize(str(text))
         self.text_field = Static(RichMarkdown(content), classes="field content")
-<<<<<<< HEAD
-
-=======
->>>>>>> 5624c0b6
 
     def on_mount(self):
         if not str(self.text):
@@ -160,40 +130,6 @@
     async def on_add(self, key, new_value):
         if not self.show_self and new_value["author"] == self.username:
             return
-<<<<<<< HEAD
-
-        message_view = self.widget.mount_message_view(new_value, message_id="id" + key)
-        log.debug("mounting message view in future")
-        self.widget.mount(message_view)
-
-    async def on_delete(self, key, old_value):
-        message = self.widget.query_one("#id" + key)
-        log.debug("deleting message view in future")
-        message.remove()
-
-
-class MessagePreview(Static):
-    def __init__(self, ytext, *args, **kwargs):
-        super().__init__(*args, **kwargs)
-        self.ytext = ytext
-
-    async def on_show(self):
-        self.update(RichMarkdown(emoji.emojize(str(self.ytext))))
-
-
-class ChatProvider(ElvaProvider):
-    def __init__(self, ydocs, uri, future, client_id):
-        super().__init__(ydocs, uri)
-        self.future = future
-        self.client_id = client_id
-
-    async def cleanup(self):
-        self.future.pop(self.client_id)
-
-
-class Chat(Widget):
-=======
->>>>>>> 5624c0b6
 
         message_view = self.widget.mount_message_view(new_value, message_id="id" + key)
         log.debug("mounting message view in future")
@@ -233,11 +169,7 @@
         ("ctrl+s", "send", "Send currently composed message")
     ]
 
-<<<<<<< HEAD
-    def __init__(self, username, uri, show_self=True):
-=======
     def __init__(self, username, uri, Provider: ElvaProvider=ElvaProvider, show_self=True):
->>>>>>> 5624c0b6
         super().__init__()
         self.username = username
 
@@ -260,10 +192,7 @@
         self.history_parser = HistoryParser(self.history, self.history_widget)
         self.future_parser = FutureParser(self.future, self.future_widget, username, self.client_id, show_self)
         self.message_parser = YTextAreaParser(self.message["text"], self.message_widget)
-<<<<<<< HEAD
-=======
         ChatProvider = get_chat_provider(Provider)
->>>>>>> 5624c0b6
         self.provider = ChatProvider({'test.chat': ydoc}, uri, self.future, self.client_id)
         self.components = [
             self.history_parser,
@@ -290,20 +219,12 @@
                 await self.tg.start(comp.start)
 
     async def on_mount(self):
-<<<<<<< HEAD
-        self.log(f"> FUTURE: {self.future}")
-=======
->>>>>>> 5624c0b6
         self.run_worker(self.run_components())
         async with anyio.create_task_group() as tg:
             for comp in self.components:
                 tg.start_soon(comp.started.wait)
 
     async def on_unmount(self):
-<<<<<<< HEAD
-        self.log(f"> FUTURE: {self.future}")
-=======
->>>>>>> 5624c0b6
         async with anyio.create_task_group() as tg:
             for comp in self.components:
                 tg.start_soon(comp.stopped.wait)
@@ -326,21 +247,6 @@
         message, _ = self.get_message(str(self.message["text"]), message_id=self.message["id"])
         self.history.append(message)
 
-<<<<<<< HEAD
-        self.log(f"> FUTURE: {self.future}")
-        self.message["text"].clear()
-        self.message["id"] = self.get_new_id()
-        self.log(f"> FUTURE: {self.future}")
-
-
-class UI(App):
-
-    CSS_PATH = "chat.tcss"
-
-    def __init__(self, username, uri, show_self):
-        super().__init__()
-        self.chat = Chat(username, uri, show_self)
-=======
         self.message["text"].clear()
         self.message["id"] = self.get_new_id()
 
@@ -351,28 +257,11 @@
     def __init__(self, username, uri, Provider: ElvaProvider=ElvaProvider, show_self=True):
         super().__init__()
         self.chat = Chat(username, uri, Provider, show_self)
->>>>>>> 5624c0b6
 
     def compose(self):
         yield self.chat
 
 
-<<<<<<< HEAD
-@click.command()
-@click.argument("name", required=False)
-@click.option("--uri", "-u", "uri", default="ws://localhost:8000/", show_default=True)
-@click.option("--show-self", "-s", "show_self", is_flag=True, default=False, show_default=True)
-def main(name, uri, show_self):
-    # check arguments and sanitize
-    if not name:
-        name = str(uuid.uuid4())
-
-    app = UI(name, uri, show_self)
-    app.run()
-
-if __name__ == "__main__":
-    main()
-=======
 @click.group(invoke_without_command=True)
 @click.pass_context
 @click.option("--show-self", "-s", "show_self", is_flag=True, default=False, show_default=True)
@@ -388,5 +277,4 @@
 
 
 if __name__ == "__main__":
-    cli()
->>>>>>> 5624c0b6
+    cli()